use std::collections::{BTreeMap, HashMap};
use std::fmt::{Debug, Formatter};
use std::io::Write;
use std::{mem, thread};

use std::sync::Arc;
use std::time::{Instant, SystemTime};

use anyhow::Result;
use arrow::compute::{partition, sort_to_indices, take};
use arrow_array::builder::{make_builder, ArrayBuilder, UInt64Builder};
use arrow_array::types::UInt64Type;
use arrow_array::{Array, PrimitiveArray, RecordBatch, StructArray};
use arrow_schema::SchemaRef;
use arroyo_datastream::get_hasher;
use arroyo_rpc::ArroyoSchema;
use arroyo_state::tables::table_manager;
use arroyo_state::tables::table_manager::TableManager;
use bincode::{Decode, Encode};
use datafusion_common::hash_utils;
use datafusion_expr::UserDefinedLogicalNode;

use tracing::{debug, info, warn};

use crate::arrow::sliding_aggregating_window::SlidingAggregatingWindowFunc;
use crate::arrow::tumbling_aggregating_window::TumblingAggregatingWindowFunc;
use crate::arrow::{GrpcRecordBatchSink, KeyExecutionOperator, ValueExecutionOperator};
use crate::connectors::filesystem::single_file::sink::FileSink;
use crate::connectors::filesystem::single_file::source::FileSourceFunc;
use crate::connectors::filesystem::source::FileSystemSourceFunc;
use crate::connectors::impulse::ImpulseSourceFunc;
use crate::connectors::kafka::sink::KafkaSinkFunc;
use crate::connectors::kafka::source::KafkaSourceFunc;
use crate::connectors::sse::SSESourceFunc;
use crate::metrics::{register_queue_gauges, QueueGauges, TaskCounters};
use crate::network_manager::{NetworkManager, Quad, Senders};
use crate::operator::{
    server_for_hash, server_for_hash_array, ArrowOperatorConstructor, OperatorNode,
};
use crate::operators::PeriodicWatermarkGenerator;
use crate::{RateLimiter, METRICS_PUSH_INTERVAL, PROMETHEUS_PUSH_GATEWAY, TIMER_TABLE};
use arroyo_datastream::logical::{
    LogicalEdge, LogicalEdgeType, LogicalGraph, LogicalNode, OperatorName,
};
use arroyo_formats::ArrowDeserializer;
pub use arroyo_macro::StreamNode;
use arroyo_rpc::formats::{BadData, Format, Framing};
use arroyo_rpc::grpc::{
    api, CheckpointMetadata, TableConfig, TableDeleteBehavior, TableDescriptor, TableType,
    TableWriteBehavior, TaskAssignment, TaskCheckpointEventType,
};
use arroyo_rpc::schema_resolver::SchemaResolver;
use arroyo_rpc::{CompactionResult, ControlMessage, ControlResp};
use arroyo_state::{BackingStore, StateBackend, StateStore};
use arroyo_types::{
    from_micros, range_for_server, should_flush, ArrowMessage, CheckpointBarrier, Data, Key,
    SourceError, TaskInfo, UserError, Watermark, WorkerId, HASH_SEEDS,
};
use petgraph::graph::{DiGraph, NodeIndex};
use petgraph::visit::EdgeRef;
use petgraph::Direction;
use prometheus::labels;
use rand::random;
use tokio::sync::mpsc::{channel, Receiver, Sender};

pub const QUEUE_SIZE: usize = 4 * 1024;

pub type QueueItem = ArrowMessage;

pub struct WatermarkHolder {
    // This is the last watermark with an actual value; this helps us keep track of the watermark we're at even
    // if we're currently idle
    last_present_watermark: Option<SystemTime>,
    cur_watermark: Option<Watermark>,
    watermarks: Vec<Option<Watermark>>,
}

impl WatermarkHolder {
    pub fn new(watermarks: Vec<Option<Watermark>>) -> Self {
        let mut s = Self {
            last_present_watermark: None,
            cur_watermark: None,
            watermarks,
        };
        s.update_watermark();

        s
    }

    pub fn watermark(&self) -> Option<Watermark> {
        self.cur_watermark
    }

    pub fn last_present_watermark(&self) -> Option<SystemTime> {
        self.last_present_watermark
    }

    fn update_watermark(&mut self) {
        self.cur_watermark = self
            .watermarks
            .iter()
            .fold(Some(Watermark::Idle), |current, next| {
                match (current?, (*next)?) {
                    (Watermark::EventTime(cur), Watermark::EventTime(next)) => {
                        Some(Watermark::EventTime(cur.min(next)))
                    }
                    (Watermark::Idle, Watermark::EventTime(t))
                    | (Watermark::EventTime(t), Watermark::Idle) => Some(Watermark::EventTime(t)),
                    (Watermark::Idle, Watermark::Idle) => Some(Watermark::Idle),
                }
            });

        if let Some(Watermark::EventTime(t)) = self.cur_watermark {
            self.last_present_watermark = Some(t);
        }
    }

    pub fn set(&mut self, idx: usize, watermark: Watermark) -> Option<Option<Watermark>> {
        *(self.watermarks.get_mut(idx)?) = Some(watermark);
        self.update_watermark();
        Some(self.cur_watermark)
    }
}

struct ContextBuffer {
    buffer: Vec<Box<dyn ArrayBuilder>>,
    created: Instant,
    schema: SchemaRef,
}

impl ContextBuffer {
    fn new(schema: SchemaRef) -> Self {
        let buffer = schema
            .fields
            .iter()
            .map(|f| make_builder(f.data_type(), 16))
            .collect();

        Self {
            buffer,
            created: Instant::now(),
            schema,
        }
    }

    fn buffer(&mut self) -> &mut Vec<Box<dyn ArrayBuilder>> {
        &mut self.buffer
    }

    pub fn size(&self) -> usize {
        self.buffer[0].len()
    }

    pub fn should_flush(&self) -> bool {
        should_flush(self.size(), self.created)
    }

    pub fn finish(self) -> RecordBatch {
        RecordBatch::try_new(
            self.schema,
            self.buffer.into_iter().map(|mut a| a.finish()).collect(),
        )
        .unwrap()
    }
}

pub struct ArrowContext {
    pub task_info: Arc<TaskInfo>,
    pub control_rx: Receiver<ControlMessage>,
    pub control_tx: Sender<ControlResp>,
    pub error_reporter: ErrorReporter,
    pub watermarks: WatermarkHolder,
    pub in_schemas: Vec<ArroyoSchema>,
    pub out_schema: Option<ArroyoSchema>,
    pub collector: ArrowCollector,
    buffer: Option<ContextBuffer>,
    buffered_error: Option<UserError>,
    error_rate_limiter: RateLimiter,
    deserializer: Option<ArrowDeserializer>,
    pub table_manager: TableManager,
}

#[derive(Clone)]
pub struct ErrorReporter {
    pub tx: Sender<ControlResp>,
    pub task_info: Arc<TaskInfo>,
}

impl ErrorReporter {
    pub async fn report_error(&mut self, message: impl Into<String>, details: impl Into<String>) {
        self.tx
            .send(ControlResp::Error {
                operator_id: self.task_info.operator_id.clone(),
                task_index: self.task_info.task_index,
                message: message.into(),
                details: details.into(),
            })
            .await
            .unwrap();
    }
}

#[derive(Clone)]
pub struct ArrowCollector {
    task_info: Arc<TaskInfo>,
    out_schema: Option<ArroyoSchema>,
    projection: Option<Vec<usize>>,
    out_qs: Vec<Vec<Sender<ArrowMessage>>>,
    tx_queue_rem_gauges: QueueGauges,
    tx_queue_size_gauges: QueueGauges,
}

fn repartition<'a>(
    record: &'a RecordBatch,
    keys: &'a Vec<usize>,
    qs: usize,
) -> impl Iterator<Item = (usize, RecordBatch)> + 'a {
    let mut buf = vec![0; record.num_rows()];

    if !keys.is_empty() {
        let keys: Vec<_> = keys.iter().map(|i| record.column(*i).clone()).collect();

        hash_utils::create_hashes(&keys[..], &get_hasher(), &mut buf).unwrap();
        let buf_array = PrimitiveArray::from(buf);

        let servers = server_for_hash_array(&buf_array, qs).unwrap();

        let indices = sort_to_indices(&servers, None, None).unwrap();
        let columns = record
            .columns()
            .iter()
            .map(|c| take(c, &indices, None).unwrap())
            .collect();
        let sorted = RecordBatch::try_new(record.schema(), columns).unwrap();
        let sorted_keys = take(&servers, &indices, None).unwrap();

        let partition: arrow::compute::Partitions =
            partition(vec![sorted_keys.clone()].as_slice()).unwrap();
        let typed_keys: &PrimitiveArray<UInt64Type> = sorted_keys.as_any().downcast_ref().unwrap();
        let result: Vec<_> = partition
            .ranges()
            .into_iter()
            .map(|range| {
                let server_batch = sorted.slice(range.start, range.end - range.start);
                let server_id = typed_keys.value(range.start) as usize;
                (server_id, server_batch)
            })
            .collect();
        result.into_iter()
    } else {
        let range_size = record.num_rows() / qs + 1;
        let result: Vec<_> = (0..qs)
            .into_iter()
            .map(|i| {
                let start = i * range_size;
                let end = (i + 1) * range_size;
                let server_batch = record.slice(start, end.min(record.num_rows()) - start);
                let server_id = i;
                (server_id, server_batch)
            })
            .collect();
        result.into_iter()
    }
}

impl ArrowCollector {
    pub async fn collect(&mut self, record: RecordBatch) {
        TaskCounters::MessagesSent.for_task(&self.task_info).inc();

        let out_schema = self.out_schema.as_ref().unwrap();

        let record = if let Some(projection) = &self.projection {
            record.project(&projection).unwrap_or_else(|e| {
                panic!(
                    "failed to project for operator {}: {}",
                    self.task_info.operator_id, e
                )
            })
        } else {
            record
        };

        let record = RecordBatch::try_new(out_schema.schema.clone(), record.columns().to_vec())
            .unwrap_or_else(|e| {
                panic!(
                    "Data does not match expected schema for {}: {:?}",
                    self.task_info.operator_id, e
                );
            });

        for (i, out_q) in self.out_qs.iter_mut().enumerate() {
            let partitions = repartition(&record, &out_schema.key_indices, out_q.len());

            for (partition, batch) in partitions {
                out_q[partition]
                    .send(ArrowMessage::Data(batch))
                    .await
                    .unwrap();

                self.tx_queue_rem_gauges[i][partition]
                    .iter()
                    .for_each(|g| g.set(out_q[partition].capacity() as i64));

                self.tx_queue_size_gauges[i][partition]
                    .iter()
                    .for_each(|g| g.set(QUEUE_SIZE as i64));
            }
        }
    }

    pub async fn broadcast(&mut self, message: ArrowMessage) {
        for out_node in &self.out_qs {
            for q in out_node {
                q.send(message.clone()).await.unwrap_or_else(|e| {
                    panic!(
                        "failed to broadcast message <{:?}> for operator {}: {}",
                        message, self.task_info.operator_id, e
                    )
                });
            }
        }
    }
}

impl ArrowContext {
    pub async fn new(
        task_info: TaskInfo,
        restore_from: Option<CheckpointMetadata>,
        control_rx: Receiver<ControlMessage>,
        control_tx: Sender<ControlResp>,
        input_partitions: usize,
        in_schemas: Vec<ArroyoSchema>,
        out_schema: Option<ArroyoSchema>,
        projection: Option<Vec<usize>>,
        out_qs: Vec<Vec<Sender<ArrowMessage>>>,
        tables: HashMap<String, TableConfig>,
    ) -> Self {
        let (watermark, metadata) = if let Some(metadata) = restore_from {
            let (watermark, operator_metadata) = {
                let metadata = StateBackend::load_operator_metadata(
                    &task_info.job_id,
                    &task_info.operator_id,
                    metadata.epoch,
                )
<<<<<<< HEAD
                .await
                .unwrap();
                (metadata.min_watermark.map(from_micros), metadata)
=======
                .await;
                metadata
                    .expect("lookup should succeed")
                    .expect("require metadata")
                    .min_watermark
                    .map(from_micros)
>>>>>>> b82cb0ce
            };

            (watermark, Some(operator_metadata))
        } else {
            (None, None)
        };

        let (tx_queue_size_gauges, tx_queue_rem_gauges) =
            register_queue_gauges(&task_info, &out_qs);

        let task_info = Arc::new(task_info);

        let table_manager =
            TableManager::new(task_info.clone(), tables, control_tx.clone(), metadata)
                .await
                .expect("should be able to create TableManager");

        Self {
            task_info: task_info.clone(),
            control_rx,
            control_tx: control_tx.clone(),
            watermarks: WatermarkHolder::new(vec![
                watermark.map(Watermark::EventTime);
                input_partitions
            ]),
            in_schemas,
            out_schema: out_schema.clone(),
            collector: ArrowCollector {
                task_info: task_info.clone(),
                out_qs,
                tx_queue_rem_gauges,
                tx_queue_size_gauges,
                out_schema: out_schema.clone(),
                projection,
            },
            error_reporter: ErrorReporter {
                tx: control_tx,
                task_info,
            },
            buffer: out_schema.map(|t| ContextBuffer::new(t.schema)),
            error_rate_limiter: RateLimiter::new(),
            deserializer: None,
            buffered_error: None,
            table_manager,
        }
    }

    pub fn new_for_test() -> (Self, Receiver<QueueItem>) {
        todo!()

        // let (_, control_rx) = channel(128);
        // let (command_tx, _) = channel(128);
        // let (data_tx, data_rx) = channel(128);
        //
        // let task_info = TaskInfo {
        //     job_id: "instance-1".to_string(),
        //     operator_name: "test-operator".to_string(),
        //     operator_id: "test-operator-1".to_string(),
        //     task_index: 0,
        //     parallelism: 1,
        //     key_range: 0..=0,
        // };

        // let ctx = futures::executor::block_on(ArrowContext::new(
        //     task_info,
        //     None,
        //     control_rx,
        //     command_tx,
        //     1,
        //     vec![vec![data_tx]],
        //     vec![],
        // ));
        //
        // (ctx, data_rx)
    }

    pub fn watermark(&self) -> Option<Watermark> {
        self.watermarks.watermark()
    }

    pub fn last_present_watermark(&self) -> Option<SystemTime> {
        self.watermarks.last_present_watermark()
    }

    #[allow(unused)]
    pub async fn schedule_timer<D: Data + PartialEq + Eq, K: Key>(
        &mut self,
        key: &mut K,
        event_time: SystemTime,
        data: D,
    ) {
        todo!("timer");
    }

    #[allow(unused)]
    pub async fn cancel_timer<D: Data + PartialEq + Eq, K: Key>(
        &mut self,
        key: &mut K,
        event_time: SystemTime,
    ) -> Option<D> {
        todo!("timer")
    }

    pub async fn flush_timers<D: Data + PartialEq + Eq>(&mut self) {
        todo!("timer")
    }

    pub async fn flush_buffer(&mut self) -> Result<(), UserError> {
        if self.buffer.is_none() {
            return Ok(());
        }

        if self.buffer.as_ref().unwrap().size() > 0 {
            let buffer = self.buffer.take().unwrap();
            self.collector.collect(buffer.finish()).await;
            self.buffer = Some(ContextBuffer::new(
                self.out_schema.as_ref().map(|t| t.schema.clone()).unwrap(),
            ));
        }

        if let Some(deserializer) = self.deserializer.as_mut() {
            if let Some(buffer) = deserializer.flush_buffer() {
                match buffer {
                    Ok(batch) => {
                        self.collector.collect(batch).await;
                    }
                    Err(e) => {
                        self.collect_source_errors(vec![e]).await?;
                    }
                }
            }
        }

        if let Some(error) = self.buffered_error.take() {
            return Err(error);
        }

        Ok(())
    }

    pub async fn collect(&mut self, record: RecordBatch) {
        self.collector.collect(record).await;
    }

    pub fn should_flush(&self) -> bool {
        self.buffer
            .as_ref()
            .map(|b| b.should_flush())
            .unwrap_or(false)
            || self
                .deserializer
                .as_ref()
                .map(|d| d.should_flush())
                .unwrap_or(false)
    }

    pub fn buffer(&mut self) -> &mut Vec<Box<dyn ArrayBuilder>> {
        self.buffer
            .as_mut()
            .expect("tried to get buffer for node without out schema")
            .buffer()
    }

    pub async fn broadcast(&mut self, message: ArrowMessage) {
        if let Err(e) = self.flush_buffer().await {
            self.buffered_error.replace(e);
        }
        self.collector.broadcast(message).await;
    }

    pub async fn report_error(&mut self, message: impl Into<String>, details: impl Into<String>) {
        self.error_reporter.report_error(message, details).await;
    }

    pub async fn report_user_error(&mut self, error: UserError) {
        self.control_tx
            .send(ControlResp::Error {
                operator_id: self.task_info.operator_id.clone(),
                task_index: self.task_info.task_index,
                message: error.name,
                details: error.details,
            })
            .await
            .unwrap();
    }

    pub async fn send_checkpoint_event(
        &mut self,
        barrier: CheckpointBarrier,
        event_type: TaskCheckpointEventType,
    ) {
        // These messages are received by the engine control thread,
        // which then sends a TaskCheckpointEventReq to the controller.
        self.control_tx
            .send(ControlResp::CheckpointEvent(arroyo_rpc::CheckpointEvent {
                checkpoint_epoch: barrier.epoch,
                operator_id: self.task_info.operator_id.clone(),
                subtask_index: self.task_info.task_index as u32,
                time: SystemTime::now(),
                event_type,
            }))
            .await
            .unwrap();
    }

    pub async fn load_compacted(&mut self, compaction: CompactionResult) {
        //TODO: support compaction in the table manager
        // self.state.load_compacted(compaction).await;
    }

    pub fn initialize_deserializer(
        &mut self,
        format: Format,
        framing: Option<Framing>,
        bad_data: Option<BadData>,
    ) {
        if self.deserializer.is_some() {
            panic!("Deserialize already initialized");
        }

        self.deserializer = Some(ArrowDeserializer::new(
            format,
            self.out_schema.as_ref().expect("no out schema").clone(),
            framing,
            bad_data.unwrap_or_default(),
        ));
    }

    pub fn initialize_deserializer_with_resolver(
        &mut self,
        format: Format,
        framing: Option<Framing>,
        bad_data: Option<BadData>,
        schema_resolver: Arc<dyn SchemaResolver + Sync>,
    ) {
        self.deserializer = Some(ArrowDeserializer::with_schema_resolver(
            format,
            framing,
            self.out_schema.as_ref().expect("no out schema").clone(),
            bad_data.unwrap_or_default(),
            schema_resolver,
        ));
    }

    pub async fn deserialize_slice(
        &mut self,
        msg: &[u8],
        time: SystemTime,
    ) -> Result<(), UserError> {
        let deserializer = self
            .deserializer
            .as_mut()
            .expect("deserializer not initialized!");
        let errors = deserializer
            .deserialize_slice(
                &mut self.buffer.as_mut().expect("no out schema").buffer,
                msg,
                time,
            )
            .await;
        self.collect_source_errors(errors).await?;

        Ok(())
    }

    /// Handling errors and rate limiting error reporting.
    /// Considers the `bad_data` option to determine whether to drop or fail on bad data.
    async fn collect_source_errors(&mut self, errors: Vec<SourceError>) -> Result<(), UserError> {
        let bad_data = self
            .deserializer
            .as_ref()
            .expect("deserializer not initialized")
            .bad_data();
        for error in errors {
            match error {
                SourceError::BadData { details } => match bad_data {
                    BadData::Drop {} => {
                        self.error_rate_limiter
                            .rate_limit(|| async {
                                warn!("Dropping invalid data: {}", details.clone());
                                self.control_tx
                                    .send(ControlResp::Error {
                                        operator_id: self.task_info.operator_id.clone(),
                                        task_index: self.task_info.task_index,
                                        message: "Dropping invalid data".to_string(),
                                        details,
                                    })
                                    .await
                                    .unwrap();
                            })
                            .await;
                        TaskCounters::DeserializationErrors
                            .for_task(&self.task_info)
                            .inc();
                    }
                    BadData::Fail {} => {
                        return Err(UserError::new("Deserialization error", details));
                    }
                },
                SourceError::Other { name, details } => {
                    return Err(UserError::new(name, details));
                }
            }
        }

        Ok(())
    }
}

#[derive(Encode, Decode, Clone, Debug, PartialEq, Eq)]
pub struct TimerValue<K: Key, T: Decode + Encode + Clone + PartialEq + Eq> {
    pub time: SystemTime,
    pub key: K,
    pub data: T,
}

#[derive(Debug)]
pub struct CheckpointCounter {
    inputs: Vec<Option<u32>>,
    counter: Option<usize>,
}

impl CheckpointCounter {
    pub fn new(size: usize) -> CheckpointCounter {
        CheckpointCounter {
            inputs: vec![None; size],
            counter: None,
        }
    }

    pub fn is_blocked(&self, idx: usize) -> bool {
        self.inputs[idx].is_some()
    }

    pub fn all_clear(&self) -> bool {
        self.inputs.iter().all(|x| x.is_none())
    }

    pub fn mark(&mut self, idx: usize, checkpoint: &CheckpointBarrier) -> bool {
        assert!(self.inputs[idx].is_none());

        if self.inputs.len() == 1 {
            return true;
        }

        self.inputs[idx] = Some(checkpoint.epoch);
        self.counter = match self.counter {
            None => Some(self.inputs.len() - 1),
            Some(1) => {
                for v in self.inputs.iter_mut() {
                    *v = None;
                }
                None
            }
            Some(n) => Some(n - 1),
        };

        self.counter.is_none()
    }
}

pub struct SubtaskNode {
    pub id: String,
    pub subtask_idx: usize,
    pub parallelism: usize,
    pub in_schemas: Vec<ArroyoSchema>,
    pub out_schema: Option<ArroyoSchema>,
    pub projection: Option<Vec<usize>>,
    pub node: OperatorNode,
}

impl Debug for SubtaskNode {
    fn fmt(&self, f: &mut Formatter<'_>) -> std::fmt::Result {
        write!(f, "{}-{}-{}", self.node.name(), self.id, self.subtask_idx)
    }
}

pub struct QueueNode {
    task_info: TaskInfo,
    tx: Sender<ControlMessage>,
}

impl Debug for QueueNode {
    fn fmt(&self, f: &mut Formatter<'_>) -> std::fmt::Result {
        write!(
            f,
            "{}-{}-{}",
            self.task_info.operator_name, self.task_info.operator_id, self.task_info.task_index
        )
    }
}

#[derive(Debug)]
enum SubtaskOrQueueNode {
    SubtaskNode(SubtaskNode),
    QueueNode(QueueNode),
}

struct PhysicalGraphEdge {
    edge_idx: usize,
    in_logical_idx: usize,
    out_logical_idx: usize,
    schema: ArroyoSchema,
    edge: LogicalEdgeType,
    tx: Option<Sender<QueueItem>>,
    rx: Option<Receiver<QueueItem>>,
}

impl Debug for PhysicalGraphEdge {
    fn fmt(&self, f: &mut Formatter<'_>) -> std::fmt::Result {
        write!(
            f,
            "[{}] {} -> {}",
            self.edge_idx, self.in_logical_idx, self.out_logical_idx
        )
    }
}

impl SubtaskOrQueueNode {
    pub fn take_subtask(&mut self, job_id: String) -> (SubtaskNode, Receiver<ControlMessage>) {
        let (mut qn, rx) = match self {
            SubtaskOrQueueNode::SubtaskNode(sn) => {
                let (tx, rx) = channel(16);

                let n = SubtaskOrQueueNode::QueueNode(QueueNode {
                    task_info: TaskInfo {
                        job_id,
                        operator_name: sn.node.name(),
                        operator_id: sn.id.clone(),
                        task_index: sn.subtask_idx,
                        parallelism: sn.parallelism,
                        key_range: range_for_server(sn.subtask_idx, sn.parallelism),
                    },
                    tx,
                });

                (n, rx)
            }
            SubtaskOrQueueNode::QueueNode(_) => panic!("already swapped for queue node"),
        };

        mem::swap(self, &mut qn);

        (qn.unwrap_subtask(), rx)
    }

    pub fn id(&self) -> &str {
        match self {
            SubtaskOrQueueNode::SubtaskNode(n) => &n.id,
            SubtaskOrQueueNode::QueueNode(n) => &n.task_info.operator_id,
        }
    }

    pub fn subtask_idx(&self) -> usize {
        match self {
            SubtaskOrQueueNode::SubtaskNode(n) => n.subtask_idx,
            SubtaskOrQueueNode::QueueNode(n) => n.task_info.task_index,
        }
    }

    fn unwrap_subtask(self) -> SubtaskNode {
        match self {
            SubtaskOrQueueNode::SubtaskNode(n) => n,
            SubtaskOrQueueNode::QueueNode(_) => panic!("not subtask node"),
        }
    }

    fn as_queue(&self) -> &QueueNode {
        match self {
            SubtaskOrQueueNode::SubtaskNode(_) => panic!("not a queue node"),
            SubtaskOrQueueNode::QueueNode(qn) => qn,
        }
    }
}

pub struct Program {
    pub name: String,
    graph: DiGraph<SubtaskOrQueueNode, PhysicalGraphEdge>,
}

impl Program {
    pub fn total_nodes(&self) -> usize {
        self.graph.node_count()
    }

    pub fn local_from_logical(name: String, logical: &DiGraph<LogicalNode, LogicalEdge>) -> Self {
        let assignments = logical
            .node_weights()
            .flat_map(|weight| {
                (0..weight.parallelism).map(|index| TaskAssignment {
                    operator_id: weight.operator_id.clone(),
                    operator_subtask: index as u64,
                    worker_id: 0,
                    worker_addr: "".into(),
                })
            })
            .collect();
        Self::from_logical(name, logical, &assignments)
    }

    pub fn from_logical(
        name: String,
        logical: &LogicalGraph,
        assignments: &Vec<TaskAssignment>,
    ) -> Program {
        let mut physical = DiGraph::new();

        let mut parallelism_map = HashMap::new();
        for task in assignments {
            *(parallelism_map.entry(&task.operator_id).or_insert(0usize)) += 1;
        }

        for idx in logical.node_indices() {
            let in_schemas: Vec<_> = logical
                .edges_directed(idx, Direction::Incoming)
                .map(|edge| edge.weight().schema.clone())
                .collect();

            let out_schema = logical
                .edges_directed(idx, Direction::Outgoing)
                .map(|edge| edge.weight().schema.clone())
                .next();

            let projection = logical
                .edges_directed(idx, Direction::Outgoing)
                .map(|edge| edge.weight().projection.clone())
                .next()
                .unwrap_or_default();

            let node = logical.node_weight(idx).unwrap();
            let parallelism = *parallelism_map.get(&node.operator_id).unwrap_or_else(|| {
                warn!("no assignments for operator {}", node.operator_id);
                &node.parallelism
            });
            for i in 0..parallelism {
                physical.add_node(SubtaskOrQueueNode::SubtaskNode(SubtaskNode {
                    id: node.operator_id.clone(),
                    subtask_idx: i,
                    parallelism,
                    in_schemas: in_schemas.clone(),
                    out_schema: out_schema.clone(),
                    node: construct_operator(node.operator_name, node.operator_config.clone())
                        .into(),
                    projection: projection.clone(),
                }));
            }
        }

        for idx in logical.edge_indices() {
            let edge = logical.edge_weight(idx).unwrap();
            let (logical_in_node_idx, logical_out_node_idx) = logical.edge_endpoints(idx).unwrap();
            let logical_in_node = logical.node_weight(logical_in_node_idx).unwrap();
            let logical_out_node = logical.node_weight(logical_out_node_idx).unwrap();

            let from_nodes: Vec<_> = physical
                .node_indices()
                .filter(|n| physical.node_weight(*n).unwrap().id() == logical_in_node.operator_id)
                .collect();
            assert_ne!(from_nodes.len(), 0, "failed to find from nodes");
            let to_nodes: Vec<_> = physical
                .node_indices()
                .filter(|n| physical.node_weight(*n).unwrap().id() == logical_out_node.operator_id)
                .collect();
            assert_ne!(from_nodes.len(), 0, "failed to find to nodes");

            match edge.edge_type {
                LogicalEdgeType::Forward => {
                    if from_nodes.len() != to_nodes.len() && !from_nodes.is_empty() {
                        panic!("cannot create a forward connection between nodes of different parallelism");
                    }
                    for (f, t) in from_nodes.iter().zip(&to_nodes) {
                        let (tx, rx) = channel(QUEUE_SIZE);
                        let edge = PhysicalGraphEdge {
                            edge_idx: 0,
                            in_logical_idx: logical_in_node_idx.index(),
                            out_logical_idx: logical_out_node_idx.index(),
                            schema: edge.schema.clone(),
                            edge: edge.edge_type,
                            tx: Some(tx),
                            rx: Some(rx),
                        };
                        physical.add_edge(*f, *t, edge);
                    }
                }
                LogicalEdgeType::Shuffle
                | LogicalEdgeType::LeftJoin
                | LogicalEdgeType::RightJoin => {
                    for f in &from_nodes {
                        for (idx, t) in to_nodes.iter().enumerate() {
                            let (tx, rx) = channel(QUEUE_SIZE);
                            let edge = PhysicalGraphEdge {
                                edge_idx: idx,
                                in_logical_idx: logical_in_node_idx.index(),
                                out_logical_idx: logical_out_node_idx.index(),
                                schema: edge.schema.clone(),
                                edge: edge.edge_type,
                                tx: Some(tx),
                                rx: Some(rx),
                            };
                            physical.add_edge(*f, *t, edge);
                        }
                    }
                }
            }
        }

        Program {
            name,
            graph: physical,
        }
    }

    pub fn tasks_per_operator(&self) -> HashMap<String, usize> {
        let mut tasks_per_operator = HashMap::new();
        for node in self.graph.node_weights() {
            let entry = tasks_per_operator.entry(node.id().to_string()).or_insert(0);
            *entry += 1;
        }
        tasks_per_operator
    }
}

pub struct Engine {
    program: Program,
    worker_id: WorkerId,
    run_id: String,
    job_id: String,
    network_manager: NetworkManager,
    assignments: HashMap<(String, usize), TaskAssignment>,
}

pub struct StreamConfig {
    pub restore_epoch: Option<u32>,
}

pub struct RunningEngine {
    program: Program,
    assignments: HashMap<(String, usize), TaskAssignment>,
    worker_id: WorkerId,
}

impl RunningEngine {
    pub fn source_controls(&self) -> Vec<Sender<ControlMessage>> {
        self.program
            .graph
            .externals(Direction::Incoming)
            .filter(|idx| {
                let w = self.program.graph.node_weight(*idx).unwrap();
                self.assignments
                    .get(&(w.id().to_string(), w.subtask_idx()))
                    .unwrap()
                    .worker_id
                    == self.worker_id.0
            })
            .map(|idx| {
                self.program
                    .graph
                    .node_weight(idx)
                    .unwrap()
                    .as_queue()
                    .tx
                    .clone()
            })
            .collect()
    }

    pub fn sink_controls(&self) -> Vec<Sender<ControlMessage>> {
        self.program
            .graph
            .externals(Direction::Outgoing)
            .filter(|idx| {
                let w = self.program.graph.node_weight(*idx).unwrap();
                self.assignments
                    .get(&(w.id().to_string(), w.subtask_idx()))
                    .unwrap()
                    .worker_id
                    == self.worker_id.0
            })
            .map(|idx| {
                self.program
                    .graph
                    .node_weight(idx)
                    .unwrap()
                    .as_queue()
                    .tx
                    .clone()
            })
            .collect()
    }

    pub fn operator_controls(&self) -> HashMap<String, Vec<Sender<ControlMessage>>> {
        let mut controls = HashMap::new();

        self.program
            .graph
            .node_indices()
            .filter(|idx| {
                let w = self.program.graph.node_weight(*idx).unwrap();
                self.assignments
                    .get(&(w.id().to_string(), w.subtask_idx()))
                    .unwrap()
                    .worker_id
                    == self.worker_id.0
            })
            .for_each(|idx| {
                let w = self.program.graph.node_weight(idx).unwrap();
                let assignment = self
                    .assignments
                    .get(&(w.id().to_string(), w.subtask_idx()))
                    .unwrap();
                let tx = self
                    .program
                    .graph
                    .node_weight(idx)
                    .unwrap()
                    .as_queue()
                    .tx
                    .clone();
                controls
                    .entry(assignment.operator_id.clone())
                    .or_insert(vec![])
                    .push(tx);
            });

        controls
    }
}

impl Engine {
    pub fn new(
        program: Program,
        worker_id: WorkerId,
        job_id: String,
        run_id: String,
        network_manager: NetworkManager,
        assignments: Vec<TaskAssignment>,
    ) -> Self {
        let assignments = assignments
            .into_iter()
            .map(|a| ((a.operator_id.to_string(), a.operator_subtask as usize), a))
            .collect();

        Self {
            program,
            worker_id,
            job_id,
            run_id,
            network_manager,
            assignments,
        }
    }

    pub fn for_local(program: Program, job_id: String) -> Self {
        let worker_id = WorkerId(0);
        let assignments = program
            .graph
            .node_weights()
            .map(|n| {
                (
                    (n.id().to_string(), n.subtask_idx()),
                    TaskAssignment {
                        operator_id: n.id().to_string(),
                        operator_subtask: n.subtask_idx() as u64,
                        worker_id: worker_id.0,
                        worker_addr: "locahost:0".to_string(),
                    },
                )
            })
            .collect();

        Self {
            program,
            worker_id,
            job_id,
            run_id: "0".to_string(),
            network_manager: NetworkManager::new(0),
            assignments,
        }
    }

    pub async fn start(mut self, config: StreamConfig) -> (RunningEngine, Receiver<ControlResp>) {
        info!("Starting job {}", self.job_id);

        let checkpoint_metadata = if let Some(epoch) = config.restore_epoch {
            info!("Restoring checkpoint {} for job {}", epoch, self.job_id);
            Some(
                StateBackend::load_checkpoint_metadata(&self.job_id, epoch)
                    .await
                    .expect(&format!(
                        "failed to load checkpoint metadata for epoch {}",
                        epoch
                    )),
            )
        } else {
            None
        };

        let node_indexes: Vec<_> = self.program.graph.node_indices().collect();

        let (control_tx, control_rx) = channel(128);
        let mut senders = Senders::new();
        let worker_id = self.worker_id;

        for idx in node_indexes {
            self.schedule_node(&checkpoint_metadata, &control_tx, &mut senders, idx)
                .await;
        }

        self.network_manager.start(senders).await;

        // clear all of the TXs in the graph so that we don't leave dangling senders
        for n in self.program.graph.edge_weights_mut() {
            n.tx = None;
        }

        self.spawn_metrics_thread();

        (
            RunningEngine {
                program: self.program,
                assignments: self.assignments,
                worker_id,
            },
            control_rx,
        )
    }

    async fn schedule_node(
        &mut self,
        checkpoint_metadata: &Option<CheckpointMetadata>,
        control_tx: &Sender<ControlResp>,
        senders: &mut Senders,
        idx: NodeIndex,
    ) {
        let (node, control_rx) = self
            .program
            .graph
            .node_weight_mut(idx)
            .unwrap()
            .take_subtask(self.job_id.clone());

        let assignment = &self
            .assignments
            .get(&(node.id.clone().to_string(), node.subtask_idx))
            .cloned()
            .unwrap_or_else(|| {
                panic!(
                    "Could not find assignment for node {}-{}",
                    node.id.clone(),
                    node.subtask_idx
                )
            });

        if assignment.worker_id == self.worker_id.0 {
            self.run_locally(checkpoint_metadata, control_tx, idx, node, control_rx)
                .await;
        } else {
            self.connect_to_remote_task(
                senders,
                idx,
                node.id.clone(),
                node.subtask_idx,
                assignment,
            )
            .await;
        }
    }

    async fn connect_to_remote_task(
        &mut self,
        senders: &mut Senders,
        idx: NodeIndex,
        node_id: String,
        node_subtask_idx: usize,
        assignment: &TaskAssignment,
    ) {
        info!(
            "Connecting to remote task {}-{} running on {}",
            node_id, node_subtask_idx, assignment.worker_addr
        );

        for edge in self.program.graph.edges_directed(idx, Direction::Outgoing) {
            let target = self.program.graph.node_weight(edge.target()).unwrap();

            let quad = Quad {
                src_id: edge.weight().in_logical_idx,
                src_idx: node_subtask_idx,
                dst_id: edge.weight().out_logical_idx,
                dst_idx: target.subtask_idx(),
            };

            senders.add(
                quad,
                edge.weight().schema.schema.clone(),
                edge.weight().tx.as_ref().unwrap().clone(),
            );
        }

        let mut connects = vec![];

        for edge in self.program.graph.edges_directed(idx, Direction::Incoming) {
            let source = self.program.graph.node_weight(edge.source()).unwrap();

            let quad = Quad {
                src_id: edge.weight().in_logical_idx,
                src_idx: source.subtask_idx(),
                dst_id: edge.weight().out_logical_idx,
                dst_idx: node_subtask_idx,
            };

            connects.push((edge.id(), quad));
        }

        for (id, quad) in connects {
            let edge = self.program.graph.edge_weight_mut(id).unwrap();

            self.network_manager
                .connect(
                    assignment.worker_addr.clone(),
                    quad,
                    edge.rx.take().unwrap(),
                )
                .await;
        }
    }

    pub async fn run_locally(
        &mut self,
        checkpoint_metadata: &Option<CheckpointMetadata>,
        control_tx: &Sender<ControlResp>,
        idx: NodeIndex,
        node: SubtaskNode,
        control_rx: Receiver<ControlMessage>,
    ) {
        info!(
            "[{:?}] Scheduling {}-{}-{} ({}/{})",
            self.worker_id,
            node.node.name(),
            node.id,
            node.subtask_idx,
            node.subtask_idx + 1,
            node.parallelism
        );

        let mut in_qs_map: BTreeMap<(LogicalEdgeType, usize), Vec<Receiver<QueueItem>>> =
            BTreeMap::new();

        for edge in self.program.graph.edge_indices() {
            if self.program.graph.edge_endpoints(edge).unwrap().1 == idx {
                let weight = self.program.graph.edge_weight_mut(edge).unwrap();
                in_qs_map
                    .entry((weight.edge.clone(), weight.in_logical_idx))
                    .or_default()
                    .push(weight.rx.take().unwrap());
            }
        }

        let mut out_qs_map: BTreeMap<usize, BTreeMap<usize, Sender<ArrowMessage>>> =
            BTreeMap::new();

        for edge in self.program.graph.edges_directed(idx, Direction::Outgoing) {
            // is the target of this edge local or remote?
            let local = {
                let target = self.program.graph.node_weight(edge.target()).unwrap();
                self.assignments
                    .get(&(target.id().to_string(), target.subtask_idx()))
                    .unwrap()
                    .worker_id
                    == self.worker_id.0
            };

            let tx = edge.weight().tx.as_ref().unwrap().clone();
            out_qs_map
                .entry(edge.weight().out_logical_idx)
                .or_default()
                .insert(edge.weight().edge_idx, tx);
        }

        let task_info = self
            .program
            .graph
            .node_weight(idx)
            .unwrap()
            .as_queue()
            .task_info
            .clone();

        let operator_id = task_info.operator_id.clone();
        let task_index = task_info.task_index;

        let tables = node.node.tables();
        let mut in_qs: Vec<_> = in_qs_map.into_values().flatten().collect();

        let ctx = ArrowContext::new(
            task_info,
            checkpoint_metadata.clone(),
            control_rx,
            control_tx.clone(),
            in_qs.len(),
            node.in_schemas,
            node.out_schema,
            node.projection,
            out_qs_map
                .into_values()
                .map(|v| v.into_values().collect())
                .collect(),
            tables,
        )
        .await;

        let operator = Box::new(node.node);
        let join_task = tokio::spawn(async move {
            operator.start(ctx, in_qs).await;
        });

        let send_copy = control_tx.clone();
        tokio::spawn(async move {
            send_copy
                .send(ControlResp::TaskStarted {
                    operator_id: operator_id.clone(),
                    task_index,
                    start_time: SystemTime::now(),
                })
                .await
                .unwrap();
            if let Err(error) = join_task.await {
                send_copy
                    .send(ControlResp::TaskFailed {
                        operator_id,
                        task_index,
                        error: error.to_string(),
                    })
                    .await
                    .ok();
            };
        });
    }

    fn spawn_metrics_thread(&mut self) {
        let labels = labels! {
            "worker_id".to_string() => format!("{}", self.worker_id.0),
            "job_name".to_string() => self.program.name.clone(),
            "job_id".to_string() => self.job_id.clone(),
            "run_id".to_string() => self.run_id.to_string(),
        };
        let job_id = self.job_id.clone();

        thread::spawn(move || {
            #[cfg(not(target_os = "freebsd"))]
            let _agent = arroyo_server_common::try_profile_start(
                "node",
                [("job_id", job_id.as_str())].to_vec(),
            );
            // push to metrics gateway
            loop {
                let metrics = prometheus::gather();
                if let Err(e) = prometheus::push_metrics(
                    "arroyo-worker",
                    labels.clone(),
                    PROMETHEUS_PUSH_GATEWAY,
                    metrics,
                    None,
                ) {
                    debug!(
                        "Failed to push metrics to {}: {}",
                        PROMETHEUS_PUSH_GATEWAY, e
                    );
                }
                thread::sleep(METRICS_PUSH_INTERVAL);
            }
        });
    }
}

pub fn construct_operator(operator: OperatorName, config: Vec<u8>) -> OperatorNode {
    let mut buf = config.as_slice();
    match operator {
        OperatorName::Watermark => {
            PeriodicWatermarkGenerator::from_config(prost::Message::decode(&mut buf).unwrap())
        }
        OperatorName::ArrowValue => {
            ValueExecutionOperator::from_config(prost::Message::decode(&mut buf).unwrap())
        }
        OperatorName::ArrowKey => {
            KeyExecutionOperator::from_config(prost::Message::decode(&mut buf).unwrap())
        }
        OperatorName::ArrowAggregate => {
            TumblingAggregatingWindowFunc::from_config(prost::Message::decode(&mut buf).unwrap())
        }
        OperatorName::ConnectorSource | OperatorName::ConnectorSink => {
            let op: api::ConnectorOp = prost::Message::decode(&mut buf).unwrap();
            match op.operator.as_str() {
                "connectors::impulse::ImpulseSourceFunc" => ImpulseSourceFunc::from_config(op),
                "connectors::sse::SSESourceFunc" => SSESourceFunc::from_config(op),
                "connectors::filesystem::source::FileSystemSourceFunc" => {
                    FileSystemSourceFunc::from_config(op)
                }
                "connectors::kafka::source::KafkaSourceFunc" => KafkaSourceFunc::from_config(op),
                "connectors::kafka::sink::KafkaSinkFunc::<#in_k, #in_t>" => {
                    KafkaSinkFunc::from_config(op)
                }
                "GrpcSink" => GrpcRecordBatchSink::from_config(op),
                "connectors::filesystem::single_file::source::FileSourceFunc" => {
                    FileSourceFunc::from_config(op)
                }
                "connectors::filesystem::single_file::sink::FileSink" => FileSink::from_config(op),
                c => panic!("unknown connector {}", c),
            }
        }
    }
    .expect(&format!("Failed to construct operator {:?}", operator))
}

#[cfg(test)]
mod tests {
    use arrow_array::{ArrayRef, TimestampNanosecondArray, UInt64Array};
    use arrow_schema::{DataType, Field, Schema, TimeUnit};
    use arroyo_types::to_nanos;
    use std::time::Duration;

    use super::*;

    #[test]
    fn test_watermark_holder() {
        let t1 = SystemTime::UNIX_EPOCH;
        let t2 = t1 + Duration::from_secs(1);
        let t3 = t2 + Duration::from_secs(1);

        let mut w = WatermarkHolder::new(vec![None, None, None]);

        assert!(w.watermark().is_none());

        w.set(0, Watermark::EventTime(t1));
        w.set(1, Watermark::EventTime(t2));

        assert!(w.watermark().is_none());

        w.set(2, Watermark::EventTime(t3));

        assert_eq!(w.watermark(), Some(Watermark::EventTime(t1)));

        w.set(0, Watermark::Idle);
        assert_eq!(w.watermark(), Some(Watermark::EventTime(t2)));

        w.set(1, Watermark::Idle);
        w.set(2, Watermark::Idle);
        assert_eq!(w.watermark(), Some(Watermark::Idle));
    }

    #[tokio::test]
    async fn test_shuffles() {
        let timestamp = SystemTime::now();

        let data = vec![0, 100, 0, 100, 0, 100, 0, 0];

        let columns: Vec<ArrayRef> = vec![
            Arc::new(UInt64Array::from(data.clone())),
            Arc::new(TimestampNanosecondArray::from(
                data.iter()
                    .map(|_| to_nanos(timestamp) as i64)
                    .collect::<Vec<_>>(),
            )),
        ];

        let schema = Arc::new(Schema::new(vec![
            Field::new("key", DataType::UInt64, false),
            Field::new(
                "time",
                DataType::Timestamp(TimeUnit::Nanosecond, None),
                false,
            ),
        ]));

        let (tx1, mut rx1) = channel(8);
        let (tx2, mut rx2) = channel(8);

        let record = RecordBatch::try_new(schema.clone(), columns).unwrap();

        let task_info = Arc::new(TaskInfo {
            job_id: "test-job".to_string(),
            operator_name: "test-operator".to_string(),
            operator_id: "test-operator-1".to_string(),
            task_index: 0,
            parallelism: 1,
            key_range: 0..=1,
        });

        let out_qs = vec![vec![tx1, tx2]];

        let (tx_queue_size_gauges, tx_queue_rem_gauges) =
            register_queue_gauges(&*task_info, &out_qs);

        let mut collector = ArrowCollector {
            task_info,
            out_schema: Some(ArroyoSchema {
                schema,
                timestamp_index: 1,
                key_indices: vec![0],
            }),
            projection: None,
            out_qs,
            tx_queue_rem_gauges,
            tx_queue_size_gauges,
        };

        collector.collect(record).await;

        drop(collector);

        // pull all messages out of the two queues
        let mut q1 = vec![];
        while let Some(m) = rx1.recv().await {
            q1.push(m);
        }

        let mut q2 = vec![];
        while let Some(m) = rx2.recv().await {
            q2.push(m);
        }

        let v1 = &q1[0];
        for v in &q1[1..] {
            assert_eq!(v1, v);
        }

        let v2 = &q2[0];
        for v in &q2[1..] {
            assert_eq!(v2, v);
        }
    }
}<|MERGE_RESOLUTION|>--- conflicted
+++ resolved
@@ -342,18 +342,10 @@
                     &task_info.operator_id,
                     metadata.epoch,
                 )
-<<<<<<< HEAD
                 .await
-                .unwrap();
+                .expect("lookup should succeed")
+                .expect("require metadata");
                 (metadata.min_watermark.map(from_micros), metadata)
-=======
-                .await;
-                metadata
-                    .expect("lookup should succeed")
-                    .expect("require metadata")
-                    .min_watermark
-                    .map(from_micros)
->>>>>>> b82cb0ce
             };
 
             (watermark, Some(operator_metadata))
